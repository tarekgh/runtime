<Dependencies>
  <ProductDependencies>
    <Dependency Name="Microsoft.NETCore.Runtime.ICU.Transport" Version="9.0.0-rtm.25462.2">
      <Uri>https://github.com/dotnet/icu</Uri>
      <Sha>fb10ef725c9521c67c21e01e025ce263498f7e0b</Sha>
    </Dependency>
    <Dependency Name="System.Net.MsQuic.Transport" Version="9.0.0-alpha.1.24167.3">
      <Uri>https://github.com/dotnet/msquic</Uri>
      <Sha>6281631a8328ffdbb1b63b231af1aaa803915b23</Sha>
    </Dependency>
    <Dependency Name="System.ServiceModel.Primitives" Version="4.9.0-rc2.21473.1">
      <Uri>https://github.com/dotnet/wcf</Uri>
      <Sha>7f504aabb1988e9a093c1e74d8040bd52feb2f01</Sha>
    </Dependency>
    <Dependency Name="runtime.linux-arm64.Microsoft.NETCore.Runtime.JIT.Tools" Version="19.1.0-alpha.1.25414.3" CoherentParentDependency="Microsoft.NET.Workload.Emscripten.Current.Manifest-9.0.100.Transport">
      <Uri>https://github.com/dotnet/llvm-project</Uri>
      <Sha>5ad97991b0fc050c73bc3d49d425b1a0fbb8d8d2</Sha>
    </Dependency>
    <Dependency Name="runtime.linux-x64.Microsoft.NETCore.Runtime.JIT.Tools" Version="19.1.0-alpha.1.25414.3" CoherentParentDependency="Microsoft.NET.Workload.Emscripten.Current.Manifest-9.0.100.Transport">
      <Uri>https://github.com/dotnet/llvm-project</Uri>
      <Sha>5ad97991b0fc050c73bc3d49d425b1a0fbb8d8d2</Sha>
    </Dependency>
    <Dependency Name="runtime.linux-musl-arm64.Microsoft.NETCore.Runtime.JIT.Tools" Version="19.1.0-alpha.1.25414.3" CoherentParentDependency="Microsoft.NET.Workload.Emscripten.Current.Manifest-9.0.100.Transport">
      <Uri>https://github.com/dotnet/llvm-project</Uri>
      <Sha>5ad97991b0fc050c73bc3d49d425b1a0fbb8d8d2</Sha>
    </Dependency>
    <Dependency Name="runtime.linux-musl-x64.Microsoft.NETCore.Runtime.JIT.Tools" Version="19.1.0-alpha.1.25414.3" CoherentParentDependency="Microsoft.NET.Workload.Emscripten.Current.Manifest-9.0.100.Transport">
      <Uri>https://github.com/dotnet/llvm-project</Uri>
      <Sha>5ad97991b0fc050c73bc3d49d425b1a0fbb8d8d2</Sha>
    </Dependency>
    <Dependency Name="runtime.win-arm64.Microsoft.NETCore.Runtime.JIT.Tools" Version="19.1.0-alpha.1.25414.3" CoherentParentDependency="Microsoft.NET.Workload.Emscripten.Current.Manifest-9.0.100.Transport">
      <Uri>https://github.com/dotnet/llvm-project</Uri>
      <Sha>5ad97991b0fc050c73bc3d49d425b1a0fbb8d8d2</Sha>
    </Dependency>
    <Dependency Name="runtime.win-x64.Microsoft.NETCore.Runtime.JIT.Tools" Version="19.1.0-alpha.1.25414.3" CoherentParentDependency="Microsoft.NET.Workload.Emscripten.Current.Manifest-9.0.100.Transport">
      <Uri>https://github.com/dotnet/llvm-project</Uri>
      <Sha>5ad97991b0fc050c73bc3d49d425b1a0fbb8d8d2</Sha>
    </Dependency>
    <Dependency Name="runtime.osx-arm64.Microsoft.NETCore.Runtime.JIT.Tools" Version="19.1.0-alpha.1.25414.3" CoherentParentDependency="Microsoft.NET.Workload.Emscripten.Current.Manifest-9.0.100.Transport">
      <Uri>https://github.com/dotnet/llvm-project</Uri>
      <Sha>5ad97991b0fc050c73bc3d49d425b1a0fbb8d8d2</Sha>
    </Dependency>
    <Dependency Name="runtime.osx-x64.Microsoft.NETCore.Runtime.JIT.Tools" Version="19.1.0-alpha.1.25414.3" CoherentParentDependency="Microsoft.NET.Workload.Emscripten.Current.Manifest-9.0.100.Transport">
      <Uri>https://github.com/dotnet/llvm-project</Uri>
      <Sha>5ad97991b0fc050c73bc3d49d425b1a0fbb8d8d2</Sha>
    </Dependency>
    <Dependency Name="System.CommandLine" Version="2.0.0-beta4.24324.3">
      <Uri>https://github.com/dotnet/command-line-api</Uri>
      <Sha>803d8598f98fb4efd94604b32627ee9407f246db</Sha>
    </Dependency>
    <!-- Intermediate is necessary for source build. -->
    <Dependency Name="Microsoft.SourceBuild.Intermediate.command-line-api" Version="0.1.532403">
      <Uri>https://github.com/dotnet/command-line-api</Uri>
      <Sha>803d8598f98fb4efd94604b32627ee9407f246db</Sha>
      <SourceBuild RepoName="command-line-api" ManagedOnly="true" />
    </Dependency>
    <Dependency Name="Microsoft.DotNet.Cecil" Version="0.11.5-alpha.25461.1">
      <Uri>https://github.com/dotnet/cecil</Uri>
      <Sha>026a4f32987a274633ed0885ea8b54e790fc94f4</Sha>
    </Dependency>
    <!-- Intermediate is necessary for source build. -->
    <Dependency Name="Microsoft.SourceBuild.Intermediate.cecil" Version="0.11.5-alpha.25461.1">
      <Uri>https://github.com/dotnet/cecil</Uri>
      <Sha>026a4f32987a274633ed0885ea8b54e790fc94f4</Sha>
      <SourceBuild RepoName="cecil" ManagedOnly="true" />
    </Dependency>
<<<<<<< HEAD
    <Dependency Name="Microsoft.NET.Workload.Emscripten.Current.Manifest-9.0.100.Transport" Version="9.0.10-servicing.25462.3">
      <Uri>https://github.com/dotnet/emsdk</Uri>
      <Sha>fb8e4a9c44328f916017e4994d5bd24c9115dbbf</Sha>
    </Dependency>
    <Dependency Name="Microsoft.NET.Workload.Emscripten.Current.Manifest-9.0.100" Version="9.0.10">
      <Uri>https://github.com/dotnet/emsdk</Uri>
      <Sha>fb8e4a9c44328f916017e4994d5bd24c9115dbbf</Sha>
    </Dependency>
    <!-- Intermediate is necessary for source build. -->
    <Dependency Name="Microsoft.SourceBuild.Intermediate.emsdk" Version="9.0.10-servicing.25462.3">
      <Uri>https://github.com/dotnet/emsdk</Uri>
      <Sha>fb8e4a9c44328f916017e4994d5bd24c9115dbbf</Sha>
=======
    <Dependency Name="Microsoft.NET.Workload.Emscripten.Current.Manifest-9.0.100.Transport" Version="9.0.10-servicing.25453.2">
      <Uri>https://github.com/dotnet/emsdk</Uri>
      <Sha>1e8a5c863a28d54e6e7f868db4add87c86cc32b6</Sha>
    </Dependency>
    <Dependency Name="Microsoft.NET.Workload.Emscripten.Current.Manifest-9.0.100" Version="9.0.10">
      <Uri>https://github.com/dotnet/emsdk</Uri>
      <Sha>1e8a5c863a28d54e6e7f868db4add87c86cc32b6</Sha>
    </Dependency>
    <!-- Intermediate is necessary for source build. -->
    <Dependency Name="Microsoft.SourceBuild.Intermediate.emsdk" Version="9.0.10-servicing.25453.2">
      <Uri>https://github.com/dotnet/emsdk</Uri>
      <Sha>1e8a5c863a28d54e6e7f868db4add87c86cc32b6</Sha>
>>>>>>> e3571921
      <SourceBuild RepoName="emsdk" ManagedOnly="true" />
    </Dependency>
    <!-- Intermediate is necessary for source build. -->
    <Dependency Name="Microsoft.SourceBuild.Intermediate.source-build-reference-packages" Version="9.0.0-alpha.1.25452.2">
      <Uri>https://github.com/dotnet/source-build-reference-packages</Uri>
      <Sha>745de7d839fdd3b5884d72e953badcfb15493d13</Sha>
      <SourceBuild RepoName="source-build-reference-packages" ManagedOnly="true" />
    </Dependency>
    <!-- Intermediate is necessary for source build. -->
    <Dependency Name="Microsoft.SourceBuild.Intermediate.source-build-externals" Version="9.0.0-alpha.1.24575.1">
      <Uri>https://github.com/dotnet/source-build-externals</Uri>
      <Sha>ab469606a3e6b026dcac301e2dab96117c94faeb</Sha>
      <SourceBuild RepoName="source-build-externals" ManagedOnly="true" />
    </Dependency>
  </ProductDependencies>
  <ToolsetDependencies>
    <Dependency Name="Microsoft.DotNet.Arcade.Sdk" Version="9.0.0-beta.25462.4">
      <Uri>https://github.com/dotnet/arcade</Uri>
      <Sha>e0fa67027049e9c3f1a0f2f50f47d50a0a3aaa92</Sha>
    </Dependency>
    <!-- Intermediate is necessary for source build. -->
    <Dependency Name="Microsoft.SourceBuild.Intermediate.arcade" Version="9.0.0-beta.25462.4">
      <Uri>https://github.com/dotnet/arcade</Uri>
      <Sha>e0fa67027049e9c3f1a0f2f50f47d50a0a3aaa92</Sha>
      <SourceBuild RepoName="arcade" ManagedOnly="true" />
    </Dependency>
    <Dependency Name="Microsoft.DotNet.XliffTasks" Version="9.0.0-beta.25462.4">
      <Uri>https://github.com/dotnet/arcade</Uri>
      <Sha>e0fa67027049e9c3f1a0f2f50f47d50a0a3aaa92</Sha>
    </Dependency>
    <Dependency Name="Microsoft.DotNet.Helix.Sdk" Version="9.0.0-beta.25462.4">
      <Uri>https://github.com/dotnet/arcade</Uri>
      <Sha>e0fa67027049e9c3f1a0f2f50f47d50a0a3aaa92</Sha>
    </Dependency>
    <Dependency Name="Microsoft.DotNet.GenAPI" Version="9.0.0-beta.25462.4">
      <Uri>https://github.com/dotnet/arcade</Uri>
      <Sha>e0fa67027049e9c3f1a0f2f50f47d50a0a3aaa92</Sha>
    </Dependency>
    <Dependency Name="Microsoft.DotNet.GenFacades" Version="9.0.0-beta.25462.4">
      <Uri>https://github.com/dotnet/arcade</Uri>
      <Sha>e0fa67027049e9c3f1a0f2f50f47d50a0a3aaa92</Sha>
    </Dependency>
    <Dependency Name="Microsoft.DotNet.XUnitAssert" Version="2.9.0-beta.25462.4">
      <Uri>https://github.com/dotnet/arcade</Uri>
      <Sha>e0fa67027049e9c3f1a0f2f50f47d50a0a3aaa92</Sha>
    </Dependency>
    <Dependency Name="Microsoft.DotNet.XUnitExtensions" Version="9.0.0-beta.25462.4">
      <Uri>https://github.com/dotnet/arcade</Uri>
      <Sha>e0fa67027049e9c3f1a0f2f50f47d50a0a3aaa92</Sha>
    </Dependency>
    <Dependency Name="Microsoft.DotNet.XUnitConsoleRunner" Version="2.9.0-beta.25462.4">
      <Uri>https://github.com/dotnet/arcade</Uri>
      <Sha>e0fa67027049e9c3f1a0f2f50f47d50a0a3aaa92</Sha>
    </Dependency>
    <Dependency Name="Microsoft.DotNet.Build.Tasks.Archives" Version="9.0.0-beta.25462.4">
      <Uri>https://github.com/dotnet/arcade</Uri>
      <Sha>e0fa67027049e9c3f1a0f2f50f47d50a0a3aaa92</Sha>
    </Dependency>
    <Dependency Name="Microsoft.DotNet.Build.Tasks.Packaging" Version="9.0.0-beta.25462.4">
      <Uri>https://github.com/dotnet/arcade</Uri>
      <Sha>e0fa67027049e9c3f1a0f2f50f47d50a0a3aaa92</Sha>
    </Dependency>
    <Dependency Name="Microsoft.DotNet.Build.Tasks.Installers" Version="9.0.0-beta.25462.4">
      <Uri>https://github.com/dotnet/arcade</Uri>
      <Sha>e0fa67027049e9c3f1a0f2f50f47d50a0a3aaa92</Sha>
    </Dependency>
    <Dependency Name="Microsoft.DotNet.Build.Tasks.Templating" Version="9.0.0-beta.25462.4">
      <Uri>https://github.com/dotnet/arcade</Uri>
      <Sha>e0fa67027049e9c3f1a0f2f50f47d50a0a3aaa92</Sha>
    </Dependency>
    <Dependency Name="Microsoft.DotNet.Build.Tasks.Workloads" Version="9.0.0-beta.25462.4">
      <Uri>https://github.com/dotnet/arcade</Uri>
      <Sha>e0fa67027049e9c3f1a0f2f50f47d50a0a3aaa92</Sha>
    </Dependency>
    <Dependency Name="Microsoft.DotNet.CodeAnalysis" Version="9.0.0-beta.25462.4">
      <Uri>https://github.com/dotnet/arcade</Uri>
      <Sha>e0fa67027049e9c3f1a0f2f50f47d50a0a3aaa92</Sha>
    </Dependency>
    <Dependency Name="Microsoft.DotNet.Build.Tasks.TargetFramework" Version="9.0.0-beta.25462.4">
      <Uri>https://github.com/dotnet/arcade</Uri>
      <Sha>e0fa67027049e9c3f1a0f2f50f47d50a0a3aaa92</Sha>
    </Dependency>
    <Dependency Name="Microsoft.DotNet.RemoteExecutor" Version="9.0.0-beta.25462.4">
      <Uri>https://github.com/dotnet/arcade</Uri>
      <Sha>e0fa67027049e9c3f1a0f2f50f47d50a0a3aaa92</Sha>
    </Dependency>
    <Dependency Name="Microsoft.DotNet.Build.Tasks.Feed" Version="9.0.0-beta.25462.4">
      <Uri>https://github.com/dotnet/arcade</Uri>
      <Sha>e0fa67027049e9c3f1a0f2f50f47d50a0a3aaa92</Sha>
    </Dependency>
    <Dependency Name="Microsoft.DotNet.VersionTools.Tasks" Version="9.0.0-beta.25462.4">
      <Uri>https://github.com/dotnet/arcade</Uri>
      <Sha>e0fa67027049e9c3f1a0f2f50f47d50a0a3aaa92</Sha>
    </Dependency>
    <Dependency Name="Microsoft.DotNet.SharedFramework.Sdk" Version="9.0.0-beta.25462.4">
      <Uri>https://github.com/dotnet/arcade</Uri>
      <Sha>e0fa67027049e9c3f1a0f2f50f47d50a0a3aaa92</Sha>
    </Dependency>
    <Dependency Name="System.ComponentModel.TypeConverter.TestData" Version="9.0.0-beta.25462.1">
      <Uri>https://github.com/dotnet/runtime-assets</Uri>
      <Sha>36490ea19fe9622e76fb3534069a6459ff56353b</Sha>
    </Dependency>
    <Dependency Name="System.Data.Common.TestData" Version="9.0.0-beta.25462.1">
      <Uri>https://github.com/dotnet/runtime-assets</Uri>
      <Sha>36490ea19fe9622e76fb3534069a6459ff56353b</Sha>
    </Dependency>
    <Dependency Name="System.Drawing.Common.TestData" Version="9.0.0-beta.25462.1">
      <Uri>https://github.com/dotnet/runtime-assets</Uri>
      <Sha>36490ea19fe9622e76fb3534069a6459ff56353b</Sha>
    </Dependency>
    <Dependency Name="System.Formats.Tar.TestData" Version="9.0.0-beta.25462.1">
      <Uri>https://github.com/dotnet/runtime-assets</Uri>
      <Sha>36490ea19fe9622e76fb3534069a6459ff56353b</Sha>
    </Dependency>
    <Dependency Name="System.IO.Compression.TestData" Version="9.0.0-beta.25462.1">
      <Uri>https://github.com/dotnet/runtime-assets</Uri>
      <Sha>36490ea19fe9622e76fb3534069a6459ff56353b</Sha>
    </Dependency>
    <Dependency Name="System.IO.Packaging.TestData" Version="9.0.0-beta.25462.1">
      <Uri>https://github.com/dotnet/runtime-assets</Uri>
      <Sha>36490ea19fe9622e76fb3534069a6459ff56353b</Sha>
    </Dependency>
    <Dependency Name="System.Net.TestData" Version="9.0.0-beta.25462.1">
      <Uri>https://github.com/dotnet/runtime-assets</Uri>
      <Sha>36490ea19fe9622e76fb3534069a6459ff56353b</Sha>
    </Dependency>
    <Dependency Name="System.Private.Runtime.UnicodeData" Version="9.0.0-beta.25462.1">
      <Uri>https://github.com/dotnet/runtime-assets</Uri>
      <Sha>36490ea19fe9622e76fb3534069a6459ff56353b</Sha>
    </Dependency>
    <Dependency Name="System.Runtime.TimeZoneData" Version="9.0.0-beta.25462.1">
      <Uri>https://github.com/dotnet/runtime-assets</Uri>
      <Sha>36490ea19fe9622e76fb3534069a6459ff56353b</Sha>
    </Dependency>
    <Dependency Name="System.Security.Cryptography.X509Certificates.TestData" Version="9.0.0-beta.25462.1">
      <Uri>https://github.com/dotnet/runtime-assets</Uri>
      <Sha>36490ea19fe9622e76fb3534069a6459ff56353b</Sha>
    </Dependency>
    <Dependency Name="System.Text.RegularExpressions.TestData" Version="9.0.0-beta.25462.1">
      <Uri>https://github.com/dotnet/runtime-assets</Uri>
      <Sha>36490ea19fe9622e76fb3534069a6459ff56353b</Sha>
    </Dependency>
    <Dependency Name="System.Windows.Extensions.TestData" Version="9.0.0-beta.25462.1">
      <Uri>https://github.com/dotnet/runtime-assets</Uri>
      <Sha>36490ea19fe9622e76fb3534069a6459ff56353b</Sha>
    </Dependency>
    <Dependency Name="Microsoft.DotNet.CilStrip.Sources" Version="9.0.0-beta.25462.1">
      <Uri>https://github.com/dotnet/runtime-assets</Uri>
      <Sha>36490ea19fe9622e76fb3534069a6459ff56353b</Sha>
    </Dependency>
    <Dependency Name="runtime.linux-arm64.Microsoft.NETCore.Runtime.Mono.LLVM.Sdk" Version="19.1.0-alpha.1.25414.3" CoherentParentDependency="Microsoft.NET.Workload.Emscripten.Current.Manifest-9.0.100.Transport">
      <Uri>https://github.com/dotnet/llvm-project</Uri>
      <Sha>5ad97991b0fc050c73bc3d49d425b1a0fbb8d8d2</Sha>
    </Dependency>
    <Dependency Name="runtime.linux-arm64.Microsoft.NETCore.Runtime.Mono.LLVM.Tools" Version="19.1.0-alpha.1.25414.3" CoherentParentDependency="Microsoft.NET.Workload.Emscripten.Current.Manifest-9.0.100.Transport">
      <Uri>https://github.com/dotnet/llvm-project</Uri>
      <Sha>5ad97991b0fc050c73bc3d49d425b1a0fbb8d8d2</Sha>
    </Dependency>
    <Dependency Name="runtime.linux-musl-arm64.Microsoft.NETCore.Runtime.Mono.LLVM.Sdk" Version="19.1.0-alpha.1.25414.3" CoherentParentDependency="Microsoft.NET.Workload.Emscripten.Current.Manifest-9.0.100.Transport">
      <Uri>https://github.com/dotnet/llvm-project</Uri>
      <Sha>5ad97991b0fc050c73bc3d49d425b1a0fbb8d8d2</Sha>
    </Dependency>
    <Dependency Name="runtime.linux-musl-arm64.Microsoft.NETCore.Runtime.Mono.LLVM.Tools" Version="19.1.0-alpha.1.25414.3" CoherentParentDependency="Microsoft.NET.Workload.Emscripten.Current.Manifest-9.0.100.Transport">
      <Uri>https://github.com/dotnet/llvm-project</Uri>
      <Sha>5ad97991b0fc050c73bc3d49d425b1a0fbb8d8d2</Sha>
    </Dependency>
    <Dependency Name="runtime.linux-x64.Microsoft.NETCore.Runtime.Mono.LLVM.Sdk" Version="19.1.0-alpha.1.25414.3" CoherentParentDependency="Microsoft.NET.Workload.Emscripten.Current.Manifest-9.0.100.Transport">
      <Uri>https://github.com/dotnet/llvm-project</Uri>
      <Sha>5ad97991b0fc050c73bc3d49d425b1a0fbb8d8d2</Sha>
    </Dependency>
    <Dependency Name="runtime.linux-x64.Microsoft.NETCore.Runtime.Mono.LLVM.Tools" Version="19.1.0-alpha.1.25414.3" CoherentParentDependency="Microsoft.NET.Workload.Emscripten.Current.Manifest-9.0.100.Transport">
      <Uri>https://github.com/dotnet/llvm-project</Uri>
      <Sha>5ad97991b0fc050c73bc3d49d425b1a0fbb8d8d2</Sha>
    </Dependency>
    <Dependency Name="runtime.linux-musl-x64.Microsoft.NETCore.Runtime.Mono.LLVM.Sdk" Version="19.1.0-alpha.1.25414.3" CoherentParentDependency="Microsoft.NET.Workload.Emscripten.Current.Manifest-9.0.100.Transport">
      <Uri>https://github.com/dotnet/llvm-project</Uri>
      <Sha>5ad97991b0fc050c73bc3d49d425b1a0fbb8d8d2</Sha>
    </Dependency>
    <Dependency Name="runtime.linux-musl-x64.Microsoft.NETCore.Runtime.Mono.LLVM.Tools" Version="19.1.0-alpha.1.25414.3" CoherentParentDependency="Microsoft.NET.Workload.Emscripten.Current.Manifest-9.0.100.Transport">
      <Uri>https://github.com/dotnet/llvm-project</Uri>
      <Sha>5ad97991b0fc050c73bc3d49d425b1a0fbb8d8d2</Sha>
    </Dependency>
    <Dependency Name="runtime.win-x64.Microsoft.NETCore.Runtime.Mono.LLVM.Sdk" Version="19.1.0-alpha.1.25414.3" CoherentParentDependency="Microsoft.NET.Workload.Emscripten.Current.Manifest-9.0.100.Transport">
      <Uri>https://github.com/dotnet/llvm-project</Uri>
      <Sha>5ad97991b0fc050c73bc3d49d425b1a0fbb8d8d2</Sha>
    </Dependency>
    <Dependency Name="runtime.win-x64.Microsoft.NETCore.Runtime.Mono.LLVM.Tools" Version="19.1.0-alpha.1.25414.3" CoherentParentDependency="Microsoft.NET.Workload.Emscripten.Current.Manifest-9.0.100.Transport">
      <Uri>https://github.com/dotnet/llvm-project</Uri>
      <Sha>5ad97991b0fc050c73bc3d49d425b1a0fbb8d8d2</Sha>
    </Dependency>
    <Dependency Name="runtime.osx-arm64.Microsoft.NETCore.Runtime.Mono.LLVM.Sdk" Version="19.1.0-alpha.1.25414.3" CoherentParentDependency="Microsoft.NET.Workload.Emscripten.Current.Manifest-9.0.100.Transport">
      <Uri>https://github.com/dotnet/llvm-project</Uri>
      <Sha>5ad97991b0fc050c73bc3d49d425b1a0fbb8d8d2</Sha>
    </Dependency>
    <Dependency Name="runtime.osx-arm64.Microsoft.NETCore.Runtime.Mono.LLVM.Tools" Version="19.1.0-alpha.1.25414.3" CoherentParentDependency="Microsoft.NET.Workload.Emscripten.Current.Manifest-9.0.100.Transport">
      <Uri>https://github.com/dotnet/llvm-project</Uri>
      <Sha>5ad97991b0fc050c73bc3d49d425b1a0fbb8d8d2</Sha>
    </Dependency>
    <Dependency Name="runtime.osx-x64.Microsoft.NETCore.Runtime.Mono.LLVM.Sdk" Version="19.1.0-alpha.1.25414.3" CoherentParentDependency="Microsoft.NET.Workload.Emscripten.Current.Manifest-9.0.100.Transport">
      <Uri>https://github.com/dotnet/llvm-project</Uri>
      <Sha>5ad97991b0fc050c73bc3d49d425b1a0fbb8d8d2</Sha>
    </Dependency>
    <Dependency Name="runtime.osx-x64.Microsoft.NETCore.Runtime.Mono.LLVM.Tools" Version="19.1.0-alpha.1.25414.3" CoherentParentDependency="Microsoft.NET.Workload.Emscripten.Current.Manifest-9.0.100.Transport">
      <Uri>https://github.com/dotnet/llvm-project</Uri>
      <Sha>5ad97991b0fc050c73bc3d49d425b1a0fbb8d8d2</Sha>
    </Dependency>
    <Dependency Name="Microsoft.NETCore.App.Runtime.win-x64" Version="9.0.0-rtm.24511.16">
      <Uri>https://github.com/dotnet/runtime</Uri>
      <Sha>b030c4dfdfa1bf287f10f96006619a06bc2000ae</Sha>
    </Dependency>
    <Dependency Name="runtime.native.System.IO.Ports" Version="9.0.0-rtm.24511.16">
      <Uri>https://github.com/dotnet/runtime</Uri>
      <Sha>b030c4dfdfa1bf287f10f96006619a06bc2000ae</Sha>
    </Dependency>
    <Dependency Name="Microsoft.NETCore.ILAsm" Version="9.0.0-rtm.24511.16">
      <Uri>https://github.com/dotnet/runtime</Uri>
      <Sha>b030c4dfdfa1bf287f10f96006619a06bc2000ae</Sha>
    </Dependency>
    <Dependency Name="Microsoft.NET.Sdk.IL" Version="9.0.0-rtm.24511.16">
      <Uri>https://github.com/dotnet/runtime</Uri>
      <Sha>b030c4dfdfa1bf287f10f96006619a06bc2000ae</Sha>
    </Dependency>
    <Dependency Name="System.Text.Json" Version="9.0.0-rtm.24511.16">
      <Uri>https://github.com/dotnet/runtime</Uri>
      <Sha>b030c4dfdfa1bf287f10f96006619a06bc2000ae</Sha>
    </Dependency>
    <!-- Intermediate is necessary for source build. -->
    <Dependency Name="Microsoft.SourceBuild.Intermediate.runtime.linux-x64" Version="9.0.0-rtm.24511.16">
      <Uri>https://github.com/dotnet/runtime</Uri>
      <Sha>b030c4dfdfa1bf287f10f96006619a06bc2000ae</Sha>
      <SourceBuild RepoName="runtime" ManagedOnly="false" />
    </Dependency>
    <Dependency Name="Microsoft.DotNet.ILCompiler" Version="9.0.0-rtm.24511.16">
      <Uri>https://github.com/dotnet/runtime</Uri>
      <Sha>b030c4dfdfa1bf287f10f96006619a06bc2000ae</Sha>
    </Dependency>
    <Dependency Name="System.Reflection.Metadata" Version="9.0.0-rtm.24511.16">
      <Uri>https://github.com/dotnet/runtime</Uri>
      <Sha>b030c4dfdfa1bf287f10f96006619a06bc2000ae</Sha>
    </Dependency>
    <Dependency Name="System.Reflection.MetadataLoadContext" Version="9.0.0-rtm.24511.16">
      <Uri>https://github.com/dotnet/runtime</Uri>
      <Sha>b030c4dfdfa1bf287f10f96006619a06bc2000ae</Sha>
    </Dependency>
    <Dependency Name="Microsoft.DotNet.XHarness.TestRunners.Common" Version="9.0.0-prerelease.25426.1">
      <Uri>https://github.com/dotnet/xharness</Uri>
      <Sha>7b6f58237ff2355392960408f4d9fd98dfe58f9b</Sha>
    </Dependency>
    <Dependency Name="Microsoft.DotNet.XHarness.TestRunners.Xunit" Version="9.0.0-prerelease.25426.1">
      <Uri>https://github.com/dotnet/xharness</Uri>
      <Sha>7b6f58237ff2355392960408f4d9fd98dfe58f9b</Sha>
    </Dependency>
    <Dependency Name="Microsoft.DotNet.XHarness.CLI" Version="9.0.0-prerelease.25426.1">
      <Uri>https://github.com/dotnet/xharness</Uri>
      <Sha>7b6f58237ff2355392960408f4d9fd98dfe58f9b</Sha>
    </Dependency>
    <Dependency Name="Microsoft.DotNet.PackageTesting" Version="9.0.0-beta.25462.4">
      <Uri>https://github.com/dotnet/arcade</Uri>
      <Sha>e0fa67027049e9c3f1a0f2f50f47d50a0a3aaa92</Sha>
    </Dependency>
    <Dependency Name="optimization.windows_nt-x64.MIBC.Runtime" Version="1.0.0-prerelease.24462.2">
      <Uri>https://dev.azure.com/dnceng/internal/_git/dotnet-optimization</Uri>
      <Sha>9d7532585ce71e30ab55f0364d3cecccaf0775d1</Sha>
    </Dependency>
    <Dependency Name="optimization.windows_nt-x86.MIBC.Runtime" Version="1.0.0-prerelease.24462.2">
      <Uri>https://dev.azure.com/dnceng/internal/_git/dotnet-optimization</Uri>
      <Sha>9d7532585ce71e30ab55f0364d3cecccaf0775d1</Sha>
    </Dependency>
    <Dependency Name="optimization.linux-x64.MIBC.Runtime" Version="1.0.0-prerelease.24462.2">
      <Uri>https://dev.azure.com/dnceng/internal/_git/dotnet-optimization</Uri>
      <Sha>9d7532585ce71e30ab55f0364d3cecccaf0775d1</Sha>
    </Dependency>
    <Dependency Name="optimization.PGO.CoreCLR" Version="1.0.0-prerelease.24462.2">
      <Uri>https://dev.azure.com/dnceng/internal/_git/dotnet-optimization</Uri>
      <Sha>9d7532585ce71e30ab55f0364d3cecccaf0775d1</Sha>
    </Dependency>
    <Dependency Name="Microsoft.DotNet.HotReload.Utils.Generator.BuildTool" Version="9.0.0-alpha.0.25462.1">
      <Uri>https://github.com/dotnet/hotreload-utils</Uri>
      <Sha>0334eb13c37ab4d8d1b405952e838fc8cad195be</Sha>
    </Dependency>
    <Dependency Name="System.Runtime.Numerics.TestData" Version="9.0.0-beta.25462.1">
      <Uri>https://github.com/dotnet/runtime-assets</Uri>
      <Sha>36490ea19fe9622e76fb3534069a6459ff56353b</Sha>
    </Dependency>
    <Dependency Name="Microsoft.Net.Compilers.Toolset" Version="4.12.0-3.25429.9">
      <Uri>https://github.com/dotnet/roslyn</Uri>
      <Sha>75273243e5beb19c5e2ae8e58999b21b451c22fe</Sha>
    </Dependency>
    <Dependency Name="Microsoft.CodeAnalysis" Version="4.12.0-3.25429.9">
      <Uri>https://github.com/dotnet/roslyn</Uri>
      <Sha>75273243e5beb19c5e2ae8e58999b21b451c22fe</Sha>
    </Dependency>
    <Dependency Name="Microsoft.CodeAnalysis.CSharp" Version="4.12.0-3.25429.9">
      <Uri>https://github.com/dotnet/roslyn</Uri>
      <Sha>75273243e5beb19c5e2ae8e58999b21b451c22fe</Sha>
    </Dependency>
    <Dependency Name="Microsoft.CodeAnalysis.Analyzers" Version="3.11.0-beta1.25173.3">
      <Uri>https://github.com/dotnet/roslyn-analyzers</Uri>
      <Sha>16865ea61910500f1022ad2b96c499e5df02c228</Sha>
    </Dependency>
    <Dependency Name="Microsoft.CodeAnalysis.NetAnalyzers" Version="9.0.0-preview.25173.3">
      <Uri>https://github.com/dotnet/roslyn-analyzers</Uri>
      <Sha>16865ea61910500f1022ad2b96c499e5df02c228</Sha>
    </Dependency>
    <!-- Intermediate is necessary for source build. -->
    <Dependency Name="Microsoft.SourceBuild.Intermediate.roslyn" Version="4.12.0-3.25429.9">
      <Uri>https://github.com/dotnet/roslyn</Uri>
      <Sha>75273243e5beb19c5e2ae8e58999b21b451c22fe</Sha>
      <SourceBuild RepoName="roslyn" ManagedOnly="true" />
    </Dependency>
    <Dependency Name="Microsoft.DotNet.ApiCompat.Task" Version="9.0.109">
      <Uri>https://github.com/dotnet/sdk</Uri>
      <Sha>8128984181a05a7dc0de748ad3371e0a7f153f35</Sha>
    </Dependency>
    <!-- Intermediate is necessary for source build. -->
    <Dependency Name="Microsoft.SourceBuild.Intermediate.sdk" Version="9.0.109-servicing.25360.24">
      <Uri>https://github.com/dotnet/sdk</Uri>
      <Sha>8128984181a05a7dc0de748ad3371e0a7f153f35</Sha>
      <SourceBuild RepoName="sdk" ManagedOnly="true" />
    </Dependency>
    <Dependency Name="optimization.windows_nt-arm64.MIBC.Runtime" Version="1.0.0-prerelease.24462.2">
      <Uri>https://dev.azure.com/dnceng/internal/_git/dotnet-optimization</Uri>
      <Sha>9d7532585ce71e30ab55f0364d3cecccaf0775d1</Sha>
    </Dependency>
    <Dependency Name="optimization.linux-arm64.MIBC.Runtime" Version="1.0.0-prerelease.24462.2">
      <Uri>https://dev.azure.com/dnceng/internal/_git/dotnet-optimization</Uri>
      <Sha>9d7532585ce71e30ab55f0364d3cecccaf0775d1</Sha>
    </Dependency>
    <!-- Necessary for source-build. This allows the package to be retrieved from previously-source-built artifacts
         and flow in as dependencies of the packages produced by runtime. -->
    <Dependency Name="Nuget.Frameworks" Version="6.2.4">
      <Uri>https://github.com/NuGet/NuGet.Client</Uri>
      <Sha>8fef55f5a55a3b4f2c96cd1a9b5ddc51d4b927f8</Sha>
    </Dependency>
    <Dependency Name="Nuget.Packaging" Version="6.2.4">
      <Uri>https://github.com/NuGet/NuGet.Client</Uri>
      <Sha>8fef55f5a55a3b4f2c96cd1a9b5ddc51d4b927f8</Sha>
    </Dependency>
    <Dependency Name="Nuget.ProjectModel" Version="6.2.4">
      <Uri>https://github.com/NuGet/NuGet.Client</Uri>
      <Sha>8fef55f5a55a3b4f2c96cd1a9b5ddc51d4b927f8</Sha>
    </Dependency>
    <Dependency Name="Nuget.Versioning" Version="6.2.4">
      <Uri>https://github.com/NuGet/NuGet.Client</Uri>
      <Sha>8fef55f5a55a3b4f2c96cd1a9b5ddc51d4b927f8</Sha>
    </Dependency>
    <Dependency Name="runtime.linux-arm64.Microsoft.NETCore.Runtime.Wasm.Node.Transport" Version="9.0.0-alpha.1.24175.1">
      <Uri>https://github.com/dotnet/node</Uri>
      <Sha>308c7d0f1fa19bd1e7b768ad13646f5206133cdb</Sha>
    </Dependency>
    <Dependency Name="runtime.linux-musl-arm64.Microsoft.NETCore.Runtime.Wasm.Node.Transport" Version="9.0.0-alpha.1.24175.1">
      <Uri>https://github.com/dotnet/node</Uri>
      <Sha>308c7d0f1fa19bd1e7b768ad13646f5206133cdb</Sha>
    </Dependency>
    <Dependency Name="runtime.linux-x64.Microsoft.NETCore.Runtime.Wasm.Node.Transport" Version="9.0.0-alpha.1.24175.1">
      <Uri>https://github.com/dotnet/node</Uri>
      <Sha>308c7d0f1fa19bd1e7b768ad13646f5206133cdb</Sha>
    </Dependency>
    <Dependency Name="runtime.linux-musl-x64.Microsoft.NETCore.Runtime.Wasm.Node.Transport" Version="9.0.0-alpha.1.24175.1">
      <Uri>https://github.com/dotnet/node</Uri>
      <Sha>308c7d0f1fa19bd1e7b768ad13646f5206133cdb</Sha>
    </Dependency>
    <Dependency Name="runtime.osx-arm64.Microsoft.NETCore.Runtime.Wasm.Node.Transport" Version="9.0.0-alpha.1.24175.1">
      <Uri>https://github.com/dotnet/node</Uri>
      <Sha>308c7d0f1fa19bd1e7b768ad13646f5206133cdb</Sha>
    </Dependency>
    <Dependency Name="runtime.osx-x64.Microsoft.NETCore.Runtime.Wasm.Node.Transport" Version="9.0.0-alpha.1.24175.1">
      <Uri>https://github.com/dotnet/node</Uri>
      <Sha>308c7d0f1fa19bd1e7b768ad13646f5206133cdb</Sha>
    </Dependency>
    <Dependency Name="runtime.win-arm64.Microsoft.NETCore.Runtime.Wasm.Node.Transport" Version="9.0.0-alpha.1.24175.1">
      <Uri>https://github.com/dotnet/node</Uri>
      <Sha>308c7d0f1fa19bd1e7b768ad13646f5206133cdb</Sha>
    </Dependency>
    <Dependency Name="runtime.win-x64.Microsoft.NETCore.Runtime.Wasm.Node.Transport" Version="9.0.0-alpha.1.24175.1">
      <Uri>https://github.com/dotnet/node</Uri>
      <Sha>308c7d0f1fa19bd1e7b768ad13646f5206133cdb</Sha>
    </Dependency>
  </ToolsetDependencies>
</Dependencies><|MERGE_RESOLUTION|>--- conflicted
+++ resolved
@@ -64,7 +64,6 @@
       <Sha>026a4f32987a274633ed0885ea8b54e790fc94f4</Sha>
       <SourceBuild RepoName="cecil" ManagedOnly="true" />
     </Dependency>
-<<<<<<< HEAD
     <Dependency Name="Microsoft.NET.Workload.Emscripten.Current.Manifest-9.0.100.Transport" Version="9.0.10-servicing.25462.3">
       <Uri>https://github.com/dotnet/emsdk</Uri>
       <Sha>fb8e4a9c44328f916017e4994d5bd24c9115dbbf</Sha>
@@ -77,20 +76,6 @@
     <Dependency Name="Microsoft.SourceBuild.Intermediate.emsdk" Version="9.0.10-servicing.25462.3">
       <Uri>https://github.com/dotnet/emsdk</Uri>
       <Sha>fb8e4a9c44328f916017e4994d5bd24c9115dbbf</Sha>
-=======
-    <Dependency Name="Microsoft.NET.Workload.Emscripten.Current.Manifest-9.0.100.Transport" Version="9.0.10-servicing.25453.2">
-      <Uri>https://github.com/dotnet/emsdk</Uri>
-      <Sha>1e8a5c863a28d54e6e7f868db4add87c86cc32b6</Sha>
-    </Dependency>
-    <Dependency Name="Microsoft.NET.Workload.Emscripten.Current.Manifest-9.0.100" Version="9.0.10">
-      <Uri>https://github.com/dotnet/emsdk</Uri>
-      <Sha>1e8a5c863a28d54e6e7f868db4add87c86cc32b6</Sha>
-    </Dependency>
-    <!-- Intermediate is necessary for source build. -->
-    <Dependency Name="Microsoft.SourceBuild.Intermediate.emsdk" Version="9.0.10-servicing.25453.2">
-      <Uri>https://github.com/dotnet/emsdk</Uri>
-      <Sha>1e8a5c863a28d54e6e7f868db4add87c86cc32b6</Sha>
->>>>>>> e3571921
       <SourceBuild RepoName="emsdk" ManagedOnly="true" />
     </Dependency>
     <!-- Intermediate is necessary for source build. -->
