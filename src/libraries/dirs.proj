<Project ToolsVersion="12.0" DefaultTargets="Build" InitialTargets="RestoreAllPackages;VerifyBuildTools" xmlns="http://schemas.microsoft.com/developer/msbuild/2003">
  <Import Project="dir.props" />

  <Target Name="VerifyBuildTools" 
    Inputs="$(BuildToolsTargetInputs)"
    Outputs="$(BuildToolsTargetOutputs)"
    >
    <Error Condition="!Exists('$(BuildToolsInstallSemaphore)')" 
      Text="The build tools have not been installed. Please run build.cmd from the root of the repo at least once to get the tools installed." />

    <!-- If we enter this target at all then the inputs are newer then the outputs so give a warning. -->
    <Warning Text="Looks like there may be an update to the build tools. Please run build.cmd from the root of the repo to refresh the build tools." /> 
  </Target>

  <ItemGroup>
    <!-- Include test runtime when restoring packages in EnsureDependencies -->
    <PackageConfigs Include="$(ToolsDir)test-runtime\packages.config" />
  </ItemGroup>
  
  <Import Project="$(ToolsDir)depending.targets" Condition="Exists('$(ToolsDir)depending.targets')" />
  <Target Name="RestoreAllPackages">
    <Message Importance="High" Text="Restoring all package dependencies..." />
    <CallTarget Targets="EnsureDependencies" />
  </Target>

  <ItemGroup>
    <Project Include="*\src\*.csproj" />
    <Project Include="*\tests\*.csproj" />
  </ItemGroup>

  <Import Project="..\dir.traversal.targets" />
  
  <PropertyGroup>
    <!-- Explicity set the OutDir as it is used by the packaging targets -->
    <OutDir>$(BaseOutputPathWithConfig)</OutDir>
  </PropertyGroup>
  
  <Import Project="$(ToolsDir)packages.targets" Condition="Exists('$(ToolsDir)packages.targets')" />
  <PropertyGroup Condition="Exists('$(ToolsDir)packages.targets')">
    <TraversalBuildDependsOn>
      $(TraversalBuildDependsOn);
      BuildPackages;
    </TraversalBuildDependsOn>
  </PropertyGroup>

  <ItemGroup>
<<<<<<< HEAD
    <DisabledTestAssembly Include="System.Linq.Parallel.Tests" />
=======
    <!-- <DisabledTestAssembly Include="TestAssemblyName" /> -->
>>>>>>> 6d93443a
    <SkipTestAssemblies Include="@(DisabledTestAssembly->'$(TestWorkingDir)**\%(Identity).dll')" />
  </ItemGroup>

  <Import Project="$(ToolsDir)tests.targets" Condition="Exists('$(ToolsDir)tests.targets')" />
  <Target Name="RunDirTests" DependsOnTargets="RunTests">
    <Error Text="One or more tests failed. See the log file for more details." Condition="'@(XUnitExitCodes)' != '' and '%(XUnitExitCodes.Identity)' != '0'" />
  </Target>
  <PropertyGroup Condition="Exists('$(ToolsDir)tests.targets')">
    <TraversalBuildDependsOn>
      $(TraversalBuildDependsOn);
      RunDirTests;
    </TraversalBuildDependsOn>
  </PropertyGroup>

</Project><|MERGE_RESOLUTION|>--- conflicted
+++ resolved
@@ -44,11 +44,7 @@
   </PropertyGroup>
 
   <ItemGroup>
-<<<<<<< HEAD
-    <DisabledTestAssembly Include="System.Linq.Parallel.Tests" />
-=======
     <!-- <DisabledTestAssembly Include="TestAssemblyName" /> -->
->>>>>>> 6d93443a
     <SkipTestAssemblies Include="@(DisabledTestAssembly->'$(TestWorkingDir)**\%(Identity).dll')" />
   </ItemGroup>
 
