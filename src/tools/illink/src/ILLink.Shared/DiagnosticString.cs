<<<<<<< HEAD
﻿// Licensed to the .NET Foundation under one or more agreements.
// The .NET Foundation licenses this file to you under the MIT license.
// See the LICENSE file in the project root for more information.

namespace ILLink.Shared
=======
﻿namespace ILLink.Shared
>>>>>>> 598645df
{
	public readonly struct DiagnosticString
	{
		readonly string _titleFormat;
		readonly string _messageFormat;

		public DiagnosticString (DiagnosticId diagnosticId)
		{
			var resourceManager = SharedStrings.ResourceManager;
			_titleFormat = resourceManager.GetString ($"{diagnosticId}Title") ?? string.Empty;
			_messageFormat = resourceManager.GetString ($"{diagnosticId}Message") ?? string.Empty;
		}

		public DiagnosticString (string diagnosticResourceStringName)
		{
			var resourceManager = SharedStrings.ResourceManager;
			_titleFormat = resourceManager.GetString ($"{diagnosticResourceStringName}Title") ?? string.Empty;
			_messageFormat = resourceManager.GetString ($"{diagnosticResourceStringName}Message") ?? string.Empty;
		}

		public string GetMessage (params string[] args) =>
			string.Format (_messageFormat, args);

		public string GetMessageFormat () => _messageFormat;

		public string GetTitle (params string[] args) =>
			string.Format (_titleFormat, args);

		public string GetTitleFormat () => _titleFormat;
	}
}<|MERGE_RESOLUTION|>--- conflicted
+++ resolved
@@ -1,12 +1,7 @@
-<<<<<<< HEAD
-﻿// Licensed to the .NET Foundation under one or more agreements.
+// Licensed to the .NET Foundation under one or more agreements.
 // The .NET Foundation licenses this file to you under the MIT license.
-// See the LICENSE file in the project root for more information.
 
 namespace ILLink.Shared
-=======
-﻿namespace ILLink.Shared
->>>>>>> 598645df
 {
 	public readonly struct DiagnosticString
 	{
